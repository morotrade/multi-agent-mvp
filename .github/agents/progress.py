--- conflicted
+++ resolved
@@ -241,11 +241,7 @@
         return 0
 
     issue_body = closed_issue.get("body", "")
-<<<<<<< HEAD
-    parent_match = re.search(r"(?i)\*\*Parent\*\*:\s*#(\d+)\b|Parent:\s*#(\d+)\b", issue_body)
-=======
     parent_match = re.search(r"\*\*Parent\*\*\s*:\s*#(\d+)\b|Parent\s*:\s*#(\d+)\b", issue_body or "", re.I)
->>>>>>> 5d5116fb
     
     if not parent_match:
         print("Info: Closed issue has no parent reference, no progression needed")
